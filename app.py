--- conflicted
+++ resolved
@@ -1,7 +1,7 @@
 # app.py
-import sys
+
 import os
-sys.path.insert(0, os.path.dirname(os.path.abspath(__file__)))
+
 from flask import Flask, render_template, jsonify, request
 from flask_cors import CORS
 from flask_caching import Cache
@@ -9,24 +9,9 @@
 from dotenv import load_dotenv
 import logging
 from apscheduler.schedulers.background import BackgroundScheduler
-<<<<<<< HEAD
 from eci_api_service import ECIApiService
 from analytics_service import AnalyticsService
 from database_service import DatabaseService
-=======
-try:
-    from services.eci_api_service import ECIApiService
-    from services.analytics_service import AnalyticsService
-    from services.database_service import DatabaseService
-except ImportError:
-    # Fallback for Railway
-    import services.eci_api_service as eci_api_service
-    import services.analytics_service as analytics_service
-    import services.database_service as database_service
-    ECIApiService = eci_api_service.ECIApiService
-    AnalyticsService = analytics_service.AnalyticsService
-    DatabaseService = database_service.DatabaseService
->>>>>>> 2843af4f
 
 # Load environment variables
 load_dotenv()
